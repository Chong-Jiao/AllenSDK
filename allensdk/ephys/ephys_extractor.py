--- conflicted
+++ resolved
@@ -39,11 +39,7 @@
 import logging
 from collections import Counter
 
-<<<<<<< HEAD
-import allensdk.ephys.ephys_features as ft
-=======
 from . import ephys_features as ft
->>>>>>> 1bbae0b2
 import six
 
 # Constants for stimulus-specific analysis
