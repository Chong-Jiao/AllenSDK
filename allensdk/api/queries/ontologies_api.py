--- conflicted
+++ resolved
@@ -230,20 +230,9 @@
     
     
     def get_structure_graphs(self):
-<<<<<<< HEAD
-        return self.model_query('StructureGraph',
-                                    num_rows='all',
-                                count=False)
-        
-    def get_structure_sets(self):
-        return self.model_query('StructureSet',
-                                num_rows='all',
-                                count=False)
-=======
         return self.template_query('ontology_queries',
                                    'structure_graphs_list')
         
     def get_structure_sets(self):
         return self.template_query('ontology_queries',
-                                   'structure_sets_list')
->>>>>>> 7db634e0
+                                   'structure_sets_list')